#This Appveyor configuration file is based on the configuration
#file of the following project:
#
#https://github.com/starkat99/appveyor-rust/
#

## Operating System (VM environment) ##

# Rust needs at least Visual Studio 2013 Appveyor OS for MSVC targets.
os: Visual Studio 2015


environment:
  matrix:

### MSVC Toolchains ###

  # Stable 64-bit MSVC
    - channel: stable
      target: x86_64-pc-windows-msvc
  # Stable 32-bit MSVC
  #  - channel: stable
  #    target: i686-pc-windows-msvc

### GNU Toolchains ###

  # Stable 64-bit GNU
  #  - channel: stable
  #    target: x86_64-pc-windows-gnu
  # Stable 32-bit GNU
  #  - channel: stable
  #    target: i686-pc-windows-gnu

### Allowed failures ###

# See Appveyor documentation for specific details. In short, place any channel or targets you wish
# to allow build failures on (usually nightly at least is a wise choice). This will prevent a build
# or test failure in the matching channels/targets from failing the entire build.
#matrix:
#  allow_failures:
#    - channel: nightly

# If you only care about stable channel build failures, uncomment the following line:
    #- channel: beta

## Install Script ##

# This is the most important part of the Appveyor configuration. This installs the version of Rust
# specified by the 'channel' and 'target' environment variables from the build matrix. This uses
# rustup to install Rust.
#
# For simple configurations, instead of using the build matrix, you can simply set the
# default-toolchain and default-host manually here.
install:
  - appveyor DownloadFile https://win.rustup.rs/ -FileName rustup-init.exe
  - rustup-init -yv --default-toolchain %channel% --default-host %target%
  - set PATH=%PATH%;%USERPROFILE%\.cargo\bin
  - rustc -vV
  - cargo -vV

## Build Script ##

# 'cargo test' takes care of building for us, so disable Appveyor's build stage. This prevents
# the "directory does not contain a project or solution file" error.
build: false

# Uses 'cargo test' to run tests and build. Alternatively, the project may call compiled programs
#directly or perform other testing commands. Rust will automatically be placed in the PATH
# environment variable.
test_script:
<<<<<<< HEAD
  - cargo add roots
=======
  - cargo add ndarray --features approx
  - cargo add modcholesky
>>>>>>> 58790a46
  - cargo build
  - cargo test --verbose %cargoflags%<|MERGE_RESOLUTION|>--- conflicted
+++ resolved
@@ -68,11 +68,8 @@
 #directly or perform other testing commands. Rust will automatically be placed in the PATH
 # environment variable.
 test_script:
-<<<<<<< HEAD
   - cargo add roots
-=======
   - cargo add ndarray --features approx
   - cargo add modcholesky
->>>>>>> 58790a46
   - cargo build
   - cargo test --verbose %cargoflags%