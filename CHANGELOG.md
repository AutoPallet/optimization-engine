--- conflicted
+++ resolved
@@ -6,28 +6,13 @@
 and this project adheres to [Semantic Versioning](http://semver.org/).
 
 
-<<<<<<< HEAD
-
-=======
 <!-- ---------------------
       Unreleased
      --------------------- -->
->>>>>>> 7541857b
 ## [Unreleased]
 
 ### Fixed
 
-<<<<<<< HEAD
-* Windows interoperability of `matlab_open_root()` [#24]
-* Issues with file separator on Windows [#26 and #27]
-
-### Added
-
-* Support for OSX and other linux distros on [travis](https://travis-ci.org/alphaville/optimization-engine/builds/537155440) [#25]
-* Continuous integration on [Appveyor](https://ci.appveyor.com/project/alphaville/optimization-engine)
-
-
-=======
 * Windows interoperability of `matlab_open_root()` [closes #24]
 * Issues with file separator on Windows [#26 and #27]
 * Handling corner cases such as wrong input parameters
@@ -52,7 +37,6 @@
 <!-- ---------------------
       v0.3.1
      --------------------- -->
->>>>>>> 7541857b
 ## [v0.3.1] - 2019-05-21
 
 ### Fixed
@@ -61,13 +45,9 @@
 
 
 
-<<<<<<< HEAD
-
-=======
 <!-- ---------------------
       v0.3.0
      --------------------- -->
->>>>>>> 7541857b
 ## [v0.3.0] - 2019-05-16
 
 This is a breaking API change.
