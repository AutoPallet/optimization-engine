--- conflicted
+++ resolved
@@ -61,7 +61,7 @@
     @staticmethod
     def __get_template(name):
         file_loader = jinja2.FileSystemLoader(og_dfn.templates_dir())
-        env = jinja2.Environment(loader=file_loader)
+        env = jinja2.Environment(loader=file_loader, autoescape=True)
         return env.get_template(name)
 
     def with_verbosity_level(self, verbosity_level):
@@ -186,18 +186,12 @@
         Generate icasadi's Cargo.toml file
         """
         self.__logger.info("Generating icasadi's Cargo.toml")
-<<<<<<< HEAD
-        template = OpEnOptimizerBuilder.__get_template('icasadi_cargo.toml.template')
-=======
-        file_loader = jinja2.FileSystemLoader(og_dfn.templates_dir())
-        env = jinja2.Environment(loader=file_loader, autoescape=True)
-        template = env.get_template('icasadi_cargo.toml.template')
->>>>>>> f270594b
-        output_template = template.render(meta=self.__meta)
-        icallocator_path = os.path.abspath(
+        icasadi_cargo_template = OpEnOptimizerBuilder.__get_template('icasadi_cargo.toml.template')
+        icasadi_cargo_output_template = icasadi_cargo_template.render(meta=self.__meta)
+        icasadi_cargo_allocator_path = os.path.abspath(
             os.path.join(self.__icasadi_target_dir(), "Cargo.toml"))
-        with open(icallocator_path, "w") as fh:
-            fh.write(output_template)
+        with open(icasadi_cargo_allocator_path, "w") as fh:
+            fh.write(icasadi_cargo_output_template)
 
     def __generate_icasadi_c_interface(self):
         """
@@ -205,21 +199,15 @@
 
         """
         self.__logger.info("Generating intercafe.c (C interface)")
-<<<<<<< HEAD
-        template = OpEnOptimizerBuilder.__get_template('interface.c.template')
-=======
-        file_loader = jinja2.FileSystemLoader(og_dfn.templates_dir())
-        env = jinja2.Environment(loader=file_loader, autoescape=True)
-        template = env.get_template('interface.c.template')
->>>>>>> f270594b
-        output_template = template.render(meta=self.__meta,
+        cint_template = OpEnOptimizerBuilder.__get_template('interface.c.template')
+        cint_output_template = cint_template.render(meta=self.__meta,
                                           problem=self.__problem,
                                           build_config=self.__build_config,
                                           timestamp_created=datetime.datetime.now())
-        icallocator_path = os.path.abspath(
+        cint_icallocator_path = os.path.abspath(
             os.path.join(self.__icasadi_target_dir(), "extern/interface.c"))
-        with open(icallocator_path, "w") as fh:
-            fh.write(output_template)
+        with open(cint_icallocator_path, "w") as fh:
+            fh.write(cint_output_template)
 
     def __generate_icasadi_lib(self):
         """
@@ -228,21 +216,15 @@
         Generates src/lib.rs
         """
         self.__logger.info("Generating icasadi Rust library file")
-<<<<<<< HEAD
-        template = OpEnOptimizerBuilder.__get_template('icasadi_lib.rs.template')
-=======
-        file_loader = jinja2.FileSystemLoader(og_dfn.templates_dir())
-        env = jinja2.Environment(loader=file_loader, autoescape=True)
-        template = env.get_template('icasadi_lib.rs.template')
->>>>>>> f270594b
-        output_template = template.render(meta=self.__meta,
+        icasadi_lib_template = OpEnOptimizerBuilder.__get_template('icasadi_lib.rs.template')
+        icasadi_lib_output_template = icasadi_lib_template.render(meta=self.__meta,
                                           problem=self.__problem,
                                           build_config=self.__build_config,
                                           timestamp_created=datetime.datetime.now())
         icasadi_lib_rs_path = os.path.abspath(
             os.path.join(self.__icasadi_target_dir(), "src/lib.rs"))
         with open(icasadi_lib_rs_path, "w") as fh:
-            fh.write(output_template)
+            fh.write(icasadi_lib_output_template)
 
     def __generate_cargo_toml(self):
         """
@@ -251,21 +233,15 @@
         """
         self.__logger.info("Generating Cargo.toml for target optimizer")
         target_dir = self.__target_dir()
-<<<<<<< HEAD
-        template = OpEnOptimizerBuilder.__get_template('optimizer_cargo.toml.template')
-=======
-        file_loader = jinja2.FileSystemLoader(og_dfn.templates_dir())
-        env = jinja2.Environment(loader=file_loader, autoescape=True)
-        template = env.get_template('optimizer_cargo.toml.template')
->>>>>>> f270594b
-        output_template = template.render(
+        cargo_template = OpEnOptimizerBuilder.__get_template('optimizer_cargo.toml.template')
+        cargo_output_template = cargo_template.render(
             meta=self.__meta,
             build_config=self.__build_config,
             activate_tcp_server=self.__build_config.tcp_interface_config is not None,
             activate_clib_generation=self.__build_config.build_c_bindings)
         cargo_toml_path = os.path.abspath(os.path.join(target_dir, "Cargo.toml"))
         with open(cargo_toml_path, "w") as fh:
-            fh.write(output_template)
+            fh.write(cargo_output_template)
 
     def __generate_memory_code(self, cost=None, grad=None, f1=None, f2=None):
         """
@@ -277,14 +253,8 @@
         :param f2: mapping F2  (cs.Function)
         """
         self.__logger.info("Generating casadi_memory.h")
-<<<<<<< HEAD
-        template = OpEnOptimizerBuilder.__get_template('casadi_memory.h.template')
-=======
-        file_loader = jinja2.FileSystemLoader(og_dfn.templates_dir())
-        env = jinja2.Environment(loader=file_loader, autoescape=True)
-        template = env.get_template('casadi_memory.h.template')
->>>>>>> f270594b
-        output_template = template.render(cost=cost, grad=grad,
+        casadi_mem_template = OpEnOptimizerBuilder.__get_template('casadi_memory.h.template')
+        casadi_mem_output_template = casadi_mem_template.render(cost=cost, grad=grad,
                                           f1=f1, f2=f2,
                                           build_config=self.__build_config,
                                           meta=self.__meta,
@@ -292,7 +262,7 @@
         memory_path = os.path.abspath(
             os.path.join(self.__icasadi_target_dir(), "extern/casadi_memory.h"))
         with open(memory_path, "w") as fh:
-            fh.write(output_template)
+            fh.write(casadi_mem_output_template)
 
     def __construct_function_psi(self):
         """
@@ -411,14 +381,9 @@
     def __generate_main_project_code(self):
         self.__logger.info("Generating main code for target optimizer (lib.rs)")
         target_dir = self.__target_dir()
-<<<<<<< HEAD
-        template = OpEnOptimizerBuilder.__get_template('optimizer.rs.template')
-=======
-        file_loader = jinja2.FileSystemLoader(og_dfn.templates_dir())
-        env = jinja2.Environment(loader=file_loader, autoescape=True)
-        template = env.get_template('optimizer.rs.template')
->>>>>>> f270594b
-        output_template = template.render(solver_config=self.__solver_config,
+        optimizer_rs_template = OpEnOptimizerBuilder.__get_template('optimizer.rs.template')
+        optimizer_rs_output_template = optimizer_rs_template.render(
+                                          solver_config=self.__solver_config,
                                           meta=self.__meta,
                                           problem=self.__problem,
                                           timestamp_created=datetime.datetime.now(),
@@ -428,23 +393,17 @@
         target_scr_lib_rs_path = os.path.join(target_source_path, "lib.rs")
         make_dir_if_not_exists(target_source_path)
         with open(target_scr_lib_rs_path, "w") as fh:
-            fh.write(output_template)
+            fh.write(optimizer_rs_output_template)
 
     def __generate_build_rs(self):
         self.__logger.info("Generating build.rs for target optimizer")
         target_dir = self.__target_dir()
-<<<<<<< HEAD
-        template = OpEnOptimizerBuilder.__get_template('optimizer_build.rs.template')
-=======
-        file_loader = jinja2.FileSystemLoader(og_dfn.templates_dir())
-        env = jinja2.Environment(loader=file_loader, autoescape=True)
-        template = env.get_template('optimizer_build.rs.template')
->>>>>>> f270594b
-        output_template = template.render(meta=self.__meta,
+        build_rs_template = OpEnOptimizerBuilder.__get_template('optimizer_build.rs.template')
+        build_rs_output_template = build_rs_template.render(meta=self.__meta,
                                           activate_clib_generation=self.__build_config.build_c_bindings)
-        target_scr_lib_rs_path = os.path.join(target_dir, "build.rs")
-        with open(target_scr_lib_rs_path, "w") as fh:
-            fh.write(output_template)
+        target_build_lib_rs_path = os.path.join(target_dir, "build.rs")
+        with open(target_build_lib_rs_path, "w") as fh:
+            fh.write(build_rs_output_template)
 
     def __build_optimizer(self):
         target_dir = os.path.abspath(self.__target_dir())
@@ -486,29 +445,23 @@
         make_dir_if_not_exists(tcp_iface_dir)
         make_dir_if_not_exists(tcp_iface_source_dir)
 
-        # generate main.rs for tcp_iface
-<<<<<<< HEAD
-        template = OpEnOptimizerBuilder.__get_template('tcp_server.rs.template')
-=======
-        file_loader = jinja2.FileSystemLoader(og_dfn.templates_dir())
-        env = jinja2.Environment(loader=file_loader, autoescape=True)
-        template = env.get_template('tcp_server.rs.template')
->>>>>>> f270594b
-        output_template = template.render(meta=self.__meta,
+        # generate tcp_server.rs for tcp_iface
+        tcp_rs_template = OpEnOptimizerBuilder.__get_template('tcp_server.rs.template')
+        tcp_rs_output_template = tcp_rs_template.render(meta=self.__meta,
                                           tcp_server_config=self.__build_config.tcp_interface_config,
                                           timestamp_created=datetime.datetime.now())
-        target_scr_lib_rs_path = os.path.join(tcp_iface_source_dir, "main.rs")
-        with open(target_scr_lib_rs_path, "w") as fh:
-            fh.write(output_template)
+        target_tcp_rs_path = os.path.join(tcp_iface_source_dir, "main.rs")
+        with open(target_tcp_rs_path, "w") as fh:
+            fh.write(tcp_rs_output_template)
 
         # generate Cargo.toml for tcp_iface
-        template = OpEnOptimizerBuilder.__get_template('tcp_server_cargo.toml.template')
-        output_template = template.render(meta=self.__meta,
+        tcp_rs_template = OpEnOptimizerBuilder.__get_template('tcp_server_cargo.toml.template')
+        tcp_rs_output_template = tcp_rs_template.render(meta=self.__meta,
                                           build_config=self.__build_config,
                                           timestamp_created=datetime.datetime.now())
-        target_scr_lib_rs_path = os.path.join(tcp_iface_dir, "Cargo.toml")
-        with open(target_scr_lib_rs_path, "w") as fh:
-            fh.write(output_template)
+        target_tcp_rs_path = os.path.join(tcp_iface_dir, "Cargo.toml")
+        with open(target_tcp_rs_path, "w") as fh:
+            fh.write(tcp_rs_output_template)
 
     def __generate_yaml_data_file(self):
         self.__logger.info("Generating YAML configuration file")
@@ -559,34 +512,24 @@
     def __generate_c_bindings_example(self):
         self.__logger.info("Generating example_optimizer.c (C bindings example for your convenience)")
         target_dir = self.__target_dir()
-<<<<<<< HEAD
-        template = OpEnOptimizerBuilder.__get_template('example_optimizer_c_bindings.c.template')
-=======
-        file_loader = jinja2.FileSystemLoader(og_dfn.templates_dir())
-        env = jinja2.Environment(loader=file_loader, autoescape=True)
-        template = env.get_template('example_optimizer_c_bindings.c.template')
->>>>>>> f270594b
-        output_template = template.render(meta=self.__meta,
+        cbind_template = OpEnOptimizerBuilder.__get_template('example_optimizer_c_bindings.c.template')
+        cbind_output_template = cbind_template.render(meta=self.__meta,
                                           build_config=self.__build_config,
                                           problem=self.__problem)
-        target_scr_lib_rs_path = os.path.join(target_dir, "example_optimizer.c")
-        with open(target_scr_lib_rs_path, "w") as fh:
-            fh.write(output_template)
+        cbind_target_path = os.path.join(target_dir, "example_optimizer.c")
+        with open(cbind_target_path, "w") as fh:
+            fh.write(cbind_output_template)
 
     def __generate_c_bindings_makefile(self):
         self.__logger.info("Generating CMakeLists (do: `cmake .; make` to compile the autogenerated example)")
         target_dir = self.__target_dir()
-<<<<<<< HEAD
-        template = OpEnOptimizerBuilder.__get_template('example_cmakelists.template')
-=======
-        file_loader = jinja2.FileSystemLoader(og_dfn.templates_dir())
-        env = jinja2.Environment(loader=file_loader, autoescape=True)
-        template = env.get_template('example_cmakelists.template')
->>>>>>> f270594b
-        output_template = template.render(meta=self.__meta, build_config=self.__build_config)
-        target_scr_lib_rs_path = os.path.join(target_dir, "CMakeLists.txt")
-        with open(target_scr_lib_rs_path, "w") as fh:
-            fh.write(output_template)
+        cbind_makefile_template = OpEnOptimizerBuilder.__get_template('example_cmakelists.template')
+        cbind_makefile_output_template \
+            = cbind_makefile_template.render(
+            meta=self.__meta, build_config=self.__build_config)
+        cbind_makefile_target_path = os.path.join(target_dir, "CMakeLists.txt")
+        with open(cbind_makefile_target_path, "w") as fh:
+            fh.write(cbind_makefile_output_template)
 
     def build(self):
         """Generate code and build project
@@ -626,7 +569,6 @@
 
         if self.__build_config.build_c_bindings:
             self.__generate_c_bindings_example()
-<<<<<<< HEAD
             self.__generate_c_bindings_makefile()
 
         if self.__build_config.ros_config is not None:
@@ -634,7 +576,4 @@
                 self.__meta,
                 self.__build_config,
                 self.__solver_config)
-            ros_builder.build()
-=======
-            self.__generate_c_bindings_makefile()
->>>>>>> f270594b
+            ros_builder.build()