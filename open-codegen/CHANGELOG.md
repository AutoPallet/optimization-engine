# Change Log

All notable changes to this project will be documented in this file.

The format is based on [Keep a Changelog](http://keepachangelog.com/)
and this project adheres to [Semantic Versioning](http://semver.org/).

Note: This is the Changelog file of `opengen` - the Python interface of OpEn

<<<<<<< HEAD
## [0.6.0]

### Changed

* 

## [0.5.0]
=======

## [0.5.1] - 2020-05-19

### Fixed

- Issue #185: ROS config parameters are ignored


## [0.5.0] - 2020-05-12
>>>>>>> 66525f26

### Fixed

* Prevent multiple log messages from printing
* Check if TCP port is available before starting server 

### Added

* Auto-generation of ROS packages
* Cost value at solution is returned

### Changed

* Reorganised template files into folders

### Removed


## [0.4.1] - 2020-04-13

### Fixed

* Project-specific `icasadi` dependency
* Project-specific `tcp_iface` TCP interface
* Fixed `lbfgs` typo


<<<<<<< HEAD
[0.6.0]: https://github.com/alphaville/optimization-engine/compare/opengen-0.6.0...opengen-0.5.0
=======
[0.5.0]: https://github.com/alphaville/optimization-engine/compare/opengen-0.5.1...opengen-0.5.0
>>>>>>> 66525f26
[0.5.0]: https://github.com/alphaville/optimization-engine/compare/opengen-0.5.0...opengen-0.4.1
[0.4.1]: https://github.com/alphaville/optimization-engine/compare/opengen-0.4.1...master<|MERGE_RESOLUTION|>--- conflicted
+++ resolved
@@ -7,25 +7,18 @@
 
 Note: This is the Changelog file of `opengen` - the Python interface of OpEn
 
-<<<<<<< HEAD
 ## [0.6.0]
 
 ### Changed
 
-* 
-
-## [0.5.0]
-=======
-
-## [0.5.1] - 2020-05-19
+* Dropping first argument in `Cartesian` (`dimension`) as it is unnecessary
 
 ### Fixed
 
-- Issue #185: ROS config parameters are ignored
+* Issue #185: ROS config parameters are ignored
 
 
 ## [0.5.0] - 2020-05-12
->>>>>>> 66525f26
 
 ### Fixed
 
@@ -53,10 +46,6 @@
 * Fixed `lbfgs` typo
 
 
-<<<<<<< HEAD
 [0.6.0]: https://github.com/alphaville/optimization-engine/compare/opengen-0.6.0...opengen-0.5.0
-=======
-[0.5.0]: https://github.com/alphaville/optimization-engine/compare/opengen-0.5.1...opengen-0.5.0
->>>>>>> 66525f26
 [0.5.0]: https://github.com/alphaville/optimization-engine/compare/opengen-0.5.0...opengen-0.4.1
 [0.4.1]: https://github.com/alphaville/optimization-engine/compare/opengen-0.4.1...master