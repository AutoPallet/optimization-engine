# Change Log

All notable changes to this project will be documented in this file.

The format is based on [Keep a Changelog](http://keepachangelog.com/)
and this project adheres to [Semantic Versioning](http://semver.org/).

Note: This is the Changelog file of `opengen` - the Python interface of OpEn

## [0.6.0]

### Changed
<<<<<<< HEAD

* Dropping first argument in `Cartesian` (`dimension`) as it is unnecessary

### Fixed

* Issue #185: ROS config parameters are ignored


## [0.5.0] - 2020-05-12
=======
- documented class `CartesianProduct`
- dropped `dimension` from constructor of `CartesianProduct` (breaking change)

### Added
- added checks for `segments` in `CartesianProduct`



## [0.5.0]
>>>>>>> 35030cea

### Fixed

* Prevent multiple log messages from printing
* Check if TCP port is available before starting server 

### Added

* Auto-generation of ROS packages
* Cost value at solution is returned

### Changed

* Reorganised template files into folders

### Removed


## [0.4.1] - 2020-04-13

### Fixed

* Project-specific `icasadi` dependency
* Project-specific `tcp_iface` TCP interface
* Fixed `lbfgs` typo


[0.6.0]: https://github.com/alphaville/optimization-engine/compare/opengen-0.6.0...opengen-0.5.0
[0.5.0]: https://github.com/alphaville/optimization-engine/compare/opengen-0.5.0...opengen-0.4.1
[0.4.1]: https://github.com/alphaville/optimization-engine/compare/opengen-0.4.1...master<|MERGE_RESOLUTION|>--- conflicted
+++ resolved
@@ -7,30 +7,26 @@
 
 Note: This is the Changelog file of `opengen` - the Python interface of OpEn
 
-## [0.6.0]
+## [0.6.0] - 2020-07-12
+
+### Added
+
+* Added checks for `segments` in `CartesianProduct`
 
 ### Changed
-<<<<<<< HEAD
 
 * Dropping first argument in `Cartesian` (`dimension`) as it is unnecessary
+* Documented class `CartesianProduct`
+* Dropped `dimension` from constructor of `CartesianProduct` (breaking change)
 
 ### Fixed
 
 * Issue #185: ROS config parameters are ignored
 
 
+
 ## [0.5.0] - 2020-05-12
-=======
-- documented class `CartesianProduct`
-- dropped `dimension` from constructor of `CartesianProduct` (breaking change)
 
-### Added
-- added checks for `segments` in `CartesianProduct`
-
-
-
-## [0.5.0]
->>>>>>> 35030cea
 
 ### Fixed
 
